--- conflicted
+++ resolved
@@ -16,11 +16,7 @@
 name = "rona"
 readme = "README.md"
 repository = "https://github.com/tomplanche/rona"
-<<<<<<< HEAD
 version = "2.9.0"
-=======
-version = "2.8.5"
->>>>>>> b9ac149a
 
 [[bin]]
 doc = true
